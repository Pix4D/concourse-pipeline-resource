package api

import (
	"encoding/json"
	"fmt"
	"io/ioutil"
	"net/http"
)

const (
	apiPrefix = "/api/v1"
)

//go:generate counterfeiter . Client

type Client interface {
	Pipelines() ([]Pipeline, error)
}

type client struct {
	target string
	username string
	password string
}

func NewClient(target string, username string, password string) Client {
	return &client{target: target, username: username, password: password}
}

func (c client) Pipelines() ([]Pipeline, error) {
<<<<<<< HEAD
	targetUrl := fmt.Sprintf(
		"%s%s/pipelines",
		c.target,
		apiPrefix,
	)
	resp, err := http.Get(targetUrl)
=======
	client := &http.Client{}
	req, err := http.NewRequest(
		"GET",
		fmt.Sprintf(
			"%s%s/pipelines",
			c.target,
			apiPrefix,
		),
		nil)

	req.SetBasicAuth(c.username, c.password)
	resp, err := client.Do(req)

>>>>>>> 2a1718ba
	if err != nil {
		return nil, err
	}

	if resp.StatusCode != http.StatusOK {
		return nil, fmt.Errorf("Unexpected response from %s - status code: %d, expected: %d",
			targetUrl,
			resp.StatusCode,
			http.StatusOK,
		)
	}

	b, err := ioutil.ReadAll(resp.Body)
	if err != nil {
		// Untested as it is too hard to force ReadAll to return an error
		return nil, err
	}

	var pipelines []Pipeline
	err = json.Unmarshal(b, &pipelines)
	if err != nil {
		return nil, err
	}

	return pipelines, nil
}<|MERGE_RESOLUTION|>--- conflicted
+++ resolved
@@ -18,7 +18,7 @@
 }
 
 type client struct {
-	target string
+	target   string
 	username string
 	password string
 }
@@ -28,28 +28,21 @@
 }
 
 func (c client) Pipelines() ([]Pipeline, error) {
-<<<<<<< HEAD
 	targetUrl := fmt.Sprintf(
 		"%s%s/pipelines",
 		c.target,
 		apiPrefix,
 	)
-	resp, err := http.Get(targetUrl)
-=======
+
 	client := &http.Client{}
 	req, err := http.NewRequest(
 		"GET",
-		fmt.Sprintf(
-			"%s%s/pipelines",
-			c.target,
-			apiPrefix,
-		),
+		targetUrl,
 		nil)
 
 	req.SetBasicAuth(c.username, c.password)
 	resp, err := client.Do(req)
 
->>>>>>> 2a1718ba
 	if err != nil {
 		return nil, err
 	}
